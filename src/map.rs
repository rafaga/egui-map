use egui::{widgets::*, *};
use kdtree::KdTree;
use kdtree::distance::squared_euclidean;
use std::collections::HashMap;
use rand::thread_rng;
use rand::distributions::{Alphanumeric,Distribution};
use crate::map::objects::*;
use std::collections::hash_map::Entry;

pub mod objects;


// This can by any object or point with its associated metadata
/// Struct that contains coordinates to help calculate nearest point in space

pub struct Map {
    pub zoom: f32,
    previous_zoom: f32,
    points: Option<HashMap<usize,MapPoint>>,
    lines: Vec<MapLine>,
    labels: Vec<MapLabel>,
    styles: HashMap<String ,MapStyle>,
    tree: Option<KdTree<f64,usize,[f64;2]>>,
    visible_points: Option<Vec<usize>>,
    map_area: Option<Rect>,
    initialized: bool,
    reference: MapBounds,
    current: MapBounds,
    pub settings: MapSettings
}

impl Default for Map {
    fn default() -> Self {
        Map::new()
    }
}


impl Widget for &mut Map {
    fn ui(self, ui_obj: &mut egui::Ui) -> Response {
        if !self.initialized {
            let mut rng = thread_rng();
            let component_id: String = Alphanumeric
                .sample_iter(&mut rng)
                .take(15)
                .map(char::from)
                .collect();
            let idx = egui::Id::new(component_id);
            ui_obj.make_persistent_id(idx);
            self.map_area = Some(ui_obj.available_rect_before_wrap());
        } else {
            self.map_area = Some(ui_obj.ctx().used_rect());
        }

        //let style = egui::style::Style::default();
    
        // capture MouseWheel Event for Zoom control change
        ui_obj.input(|x|{
            if !x.events.is_empty() {
                for event in &x.events {
                    match event {
                        Event::MouseWheel {unit: _ ,delta,modifiers} => { 
<<<<<<< HEAD
                            let zoom_modifier = if modifiers.mac_cmd {
                                delta.y / 80.00
                            } else {
                                delta.y / 20.00
                            };
=======
                            let mut zoom_modifier = delta.y / 400.00;
                            if modifiers.mac_cmd {
                                zoom_modifier *= 5.00;
                            }
>>>>>>> 3e853730
                            let mut precalculated_zoom = self.zoom + zoom_modifier;
                            if precalculated_zoom > self.settings.max_zoom {
                                precalculated_zoom = self.settings.max_zoom;
                            }
                            if precalculated_zoom < self.settings.min_zoom {
                                precalculated_zoom = self.settings.min_zoom;
                            }
                            self.zoom = precalculated_zoom;
                            if cfg!(debug_assertions) {
                                println!("delta:{} zoom:{} modifier:{}",delta.y,self.zoom,zoom_modifier);
                            }
                        },
                        _ => {
                            continue;
                        }
                    };
                }
            }
        });

        let canvas = egui::Frame::canvas(ui_obj.style())
            .stroke(ui_obj.visuals().widgets.active.fg_stroke);
        
        let inner_response = canvas.show(ui_obj, |ui_obj| {
            //if ui_obj.is_rect_visible(self.map_area.unwrap()) {
                let (resp,paint) = ui_obj.allocate_painter(self.map_area.unwrap().size(), egui::Sense::click_and_drag());
                let vec = resp.drag_delta();
                if vec.length() != 0.0 {
                    let coords = (vec.to_pos2().x,  vec.to_pos2().y);
                    self.set_pos(self.current.pos.x - coords.0, self.current.pos.y -coords.1);
                    self.calculate_visible_points();
                }
                let map_style = self.styles.get("default").unwrap().clone() * self.zoom;
                if self.zoom > self.settings.line_visible_zoom {
                    for line in &self.lines{
                        paint.line_segment(line.points, map_style.line.unwrap());
                    }
                }
                if self.zoom < self.settings.line_visible_zoom {
                    for label in &self.labels{
                        paint.text(label.center,Align2::CENTER_CENTER,label.text.as_str(),map_style.font.clone().unwrap(),ui_obj.visuals().text_color());
                    }
                } 
                // Drawing Mappoints
                for temp_vec_point in &self.visible_points {
                    if let Some(hashm) = self.points.as_mut() {
                        let factor = (self.map_area.unwrap().center().x  + self.map_area.unwrap().min.x,self.map_area.unwrap().center().y  + self.map_area.unwrap().min.y);
                        let min_point = Pos2::new(self.current.pos.x-factor.0, self.current.pos.y-factor.1);
                        // Drawing Lines
                        if self.zoom > self.settings.line_visible_zoom {
                            for temp_point in temp_vec_point{
                                if let Some(system) = hashm.get(temp_point) {
                                    let center = Pos2::new(system.coords[0] as f32 * self.zoom,system.coords[1] as f32 * self.zoom);
                                    let a_point = Pos2::new(center.x-min_point.x,center.y-min_point.y);
                                    for line in &system.lines {
                                        let b_point = Pos2::new((line[0] as f32 * self.zoom)-min_point.x,(line[1] as f32 * self.zoom)-min_point.y);
                                        paint.line_segment([a_point, b_point], map_style.line.unwrap());
                                    }
                                }
                            } 
                        }
                        // Drawing Points
                        for temp_point in temp_vec_point{
                            if let Some(system) = hashm.get(temp_point) { 
                                let center = Pos2::new(system.coords[0] as f32 * self.zoom,system.coords[1] as f32 * self.zoom);
                                let viewport_point = Pos2::new(center.x-min_point.x,center.y-min_point.y);
                                if self.settings.node_text_visibility == VisibilitySetting::Allways && self.zoom > self.settings.label_visible_zoom {
                                    let mut viewport_text = viewport_point;
                                    viewport_text.x += 3.0 * self.zoom;
                                    viewport_text.y -= 3.0 * self.zoom;
                                    paint.text(viewport_text,Align2::LEFT_BOTTOM,system.name.to_string(),FontId::new(12.00 * self.zoom,FontFamily::Proportional),ui_obj.visuals().text_color());
                                }
                                paint.circle(viewport_point, 4.00 * self.zoom, map_style.fill_color, map_style.border.unwrap());
                            }
                        }
                    }
                }
                if let Some(rect) = self.map_area{
                    let zoom_slider = egui::Slider::new(&mut self.zoom, self.settings.min_zoom..=self.settings.max_zoom)
                        .show_value(false)
                        //.step_by(0.1)
                        .orientation(SliderOrientation::Vertical);
                    let mut pos1 = rect.right_top();
                    let mut pos2 = rect.right_top();
                    pos1.x -= 80.0;
                    pos1.y += 120.0;
                    pos2.x -= 50.0;
                    pos2.y += 240.0;
                    let sub_rect = egui::Rect::from_two_pos(pos1, pos2);
                    ui_obj.allocate_ui_at_rect(sub_rect,|ui_obj|{
                        ui_obj.add(zoom_slider);
                    });
                }
                
                if self.zoom != self.previous_zoom{
                    self.adjust_bounds();
                    self.calculate_visible_points();
                    self.previous_zoom = self.zoom;
                }

                if resp.secondary_clicked() {
                    todo!();
                }
                if resp.hovered() && self.settings.node_text_visibility == VisibilitySetting::Hover {
                    if let Some(pos) = resp.hover_pos() {
                        let point = [pos.x as f64, pos.y as f64];
                        if self.zoom > self.settings.label_visible_zoom {
                            if let Ok(map_point) = self.tree.as_ref().unwrap().nearest(&point, 1,&squared_euclidean){
                                let system_id = map_point.get(0).unwrap().1;
                                if let Entry::Occupied(retrieved_entry) = self.points.as_mut().unwrap().entry(*system_id){
                                    let system:MapPoint = retrieved_entry.into();                                 
                                    let text_point = Pos2::new(system.coords[0] as f32 + 3.0, system.coords[1] as f32 + 3.0);
                                    paint.text(text_point,Align2::LEFT_BOTTOM,system.name.to_string(),FontId::new(12.00 * self.zoom,FontFamily::Proportional),ui_obj.visuals().text_color());
                                }
                            }
                        }
                    }
                }



                /*if cfg!(debug_assertions) {
                    let mut init_pos = Pos2::new(self.map_area.unwrap().left_top().x + 10.00, self.map_area.unwrap().left_top().y + 10.00);
                    let mut msg = String::from("MIN:".to_string() + self.current.min.x.to_string().as_str() + "," + self.current.min.y.to_string().as_str());
                    paint.debug_text(init_pos, Align2::LEFT_TOP, Color32::LIGHT_GREEN, msg);
                    init_pos.y += 15.0;
                    msg = "MAX:".to_string() + self.current.max.x.to_string().as_str() + "," + self.current.max.y.to_string().as_str();
                    paint.debug_text(init_pos, Align2::LEFT_TOP, Color32::LIGHT_GREEN, msg);
                    init_pos.y += 15.0;
                    msg = "CUR:(".to_string() + self.current.pos.x.to_string().as_str() + "," + self.current.pos.y.to_string().as_str() +")";
                    paint.debug_text(init_pos, Align2::LEFT_TOP, Color32::LIGHT_GREEN, msg);
                    init_pos.y += 15.0;
                    msg = "DST:".to_string() + self.current.dist.to_string().as_str();
                    paint.debug_text(init_pos, Align2::LEFT_TOP, Color32::LIGHT_GREEN, msg);
                    init_pos.y += 15.0;
                    msg = "ZOM:".to_string() + self.zoom.to_string().as_str();
                    paint.debug_text(init_pos, Align2::LEFT_TOP, Color32::GREEN, msg);
                    if let Some(rectz) = self.map_area {
                        init_pos.y += 15.0;
                        msg = "REC:(".to_string() + rectz.left_top().x.to_string().as_str() + "," + rectz.left_top().y.to_string().as_str() + "),(" + rectz.right_bottom().x.to_string().as_str() + "," + rectz.right_bottom().y.to_string().as_str() + ")";
                        paint.debug_text(init_pos, Align2::LEFT_TOP, Color32::LIGHT_GREEN, msg);
                    }
                    if let Some(points) = &self.points {
                        init_pos.y += 15.0;
                        msg = "NUM:".to_string() + points.len().to_string().as_str();
                        paint.debug_text(init_pos, Align2::LEFT_TOP, Color32::LIGHT_GREEN, msg);
                    }
                    if let Some(vec_k) = self.visible_points.as_ref(){
                        init_pos.y += 15.0;
                        msg = "VIS:".to_string() + vec_k.len().to_string().as_str();
                        paint.debug_text(init_pos, Align2::LEFT_TOP, Color32::LIGHT_GREEN, msg);
                    }
                    if let Some(pointer_pos) = resp.hover_pos() {
                        init_pos.y += 15.0;
                        msg = "HVR:".to_string() + pointer_pos.x.to_string().as_str() + "," + pointer_pos.y.to_string().as_str();
                        paint.debug_text(init_pos, Align2::LEFT_TOP, Color32::LIGHT_BLUE, msg);
                    }
                    let vec = resp.drag_delta();
                    if vec.length() != 0.0 {
                        init_pos.y += 15.0;
                        msg = "DRG:".to_string() + vec.to_pos2().x.to_string().as_str() + "," + vec.to_pos2().y.to_string().as_str();
                        paint.debug_text(init_pos, Align2::LEFT_TOP, Color32::GOLD, msg);
                    }
                }*/
            //}
        });
        
        inner_response.response
    }

}

impl Map {
    pub fn new() -> Self {
        let mut obj = Map {
            zoom: 1.0,
            previous_zoom: 1.0,
            map_area: None,
            tree: None,
            points: None,
            lines: Vec::new(),
            labels: Vec::new(),
            styles: HashMap::new(),
            visible_points: None,
            initialized: false,
            current: MapBounds::default(),
            reference: MapBounds::default(),
            settings: MapSettings::new(),
        };
        obj.styles.insert("default".to_string(), MapStyle::default());
        obj
    }

    fn calculate_visible_points(&mut self) {
        if self.current.dist > 0.0 {
            if let Some(tree) = &self.tree{
                let center = [(self.current.pos.x / self.zoom) as f64,(self.current.pos.y / self.zoom) as f64];
                let radius = self.current.dist.powi(2);
                let vis_pos = tree.within(&center, radius, &squared_euclidean).unwrap();
                let mut visible_points = vec![];
                for point in vis_pos {
                    visible_points.push(*point.1);
                }
                self.visible_points = Some(visible_points);
            }
        }
    }

    pub fn add_points(&mut self, points: Vec<MapPoint>) {
        let mut hmap = HashMap::new();
        let mut min = (f64::INFINITY,f64::INFINITY);
        let mut max = (f64::NEG_INFINITY,f64::NEG_INFINITY);
        let mut tree = KdTree::<f64,usize,[f64;2]>::new(2);
        for mut point in points{
            point.coords[0] *= -1.0;
            point.coords[1] *= -1.0;
            if point.coords[0] < min.0 {
                min.0 = point.coords[0];
            }
            if point.coords[1] < min.1 {
                min.1 = point.coords[1];
            }
            if point.coords[0] > max.0 {
                max.0 = point.coords[0];
            }
            if point.coords[1] > max.1 {
                max.1 = point.coords[1];
            }
            let _result = tree.add([point.coords[0],point.coords[1]],point.id);
            for line in &mut point.lines {
                line[0] *= -1.0;
                line[1] *= -1.0;
                line[2] *= -1.0;
            }
            hmap.entry(point.id).or_insert(point);
        }
        self.reference.min = Pos2::new(min.0 as f32,min.1 as f32);
        self.reference.max = Pos2::new(max.0 as f32,max.1 as f32);
        self.points = Some(hmap);
        self.tree = Some(tree);
        let rect = Rect::from_min_max(self.reference.min, self.reference.max);
        self.reference.pos = rect.center();
        let dist_x = (self.map_area.unwrap().right_bottom().x as f64 - self.map_area.unwrap().left_top().x as f64)/2.0;
        let dist_y = (self.map_area.unwrap().right_bottom().y as f64 - self.map_area.unwrap().left_top().y as f64)/2.0;
        self.reference.dist = (dist_x.powi(2) + dist_y.powi(2)/2.0).sqrt();
        self.current = self.reference.clone();
        self.calculate_visible_points();
    } 

    pub fn set_pos(&mut self, x: f32, y:f32) {
        if x <= self.current.max.x && x >= self.current.min.x && y <= self.current.max.y && y >= self.current.min.y{
            self.current.pos = Pos2::new(x ,y);
            self.reference.pos = Pos2::new(x/self.zoom,y/self.zoom);
        }
    }

    pub fn add_labels(&mut self, labels: Vec<MapLabel>) {
        self.labels = labels;
    }

    pub fn add_lines(&mut self, lines: Vec<MapLine>) {
         self.lines = lines
    } 

    fn adjust_bounds(&mut self) {
        self.current.max.x = self.reference.max.x * self.zoom;
        self.current.max.y = self.reference.max.y * self.zoom;
        self.current.min.x = self.reference.min.x * self.zoom;
        self.current.min.y = self.reference.min.y * self.zoom;
        self.current.dist = self.reference.dist / self.zoom as f64;
        self.set_pos(self.reference.pos.x * self.zoom, self.reference.pos.y * self.zoom);
    }
    
}<|MERGE_RESOLUTION|>--- conflicted
+++ resolved
@@ -60,18 +60,11 @@
                 for event in &x.events {
                     match event {
                         Event::MouseWheel {unit: _ ,delta,modifiers} => { 
-<<<<<<< HEAD
                             let zoom_modifier = if modifiers.mac_cmd {
+                                delta.y / 400.00
+                            } else {
                                 delta.y / 80.00
-                            } else {
-                                delta.y / 20.00
                             };
-=======
-                            let mut zoom_modifier = delta.y / 400.00;
-                            if modifiers.mac_cmd {
-                                zoom_modifier *= 5.00;
-                            }
->>>>>>> 3e853730
                             let mut precalculated_zoom = self.zoom + zoom_modifier;
                             if precalculated_zoom > self.settings.max_zoom {
                                 precalculated_zoom = self.settings.max_zoom;
