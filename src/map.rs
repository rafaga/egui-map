use crate::map::objects::*;
use egui::{widgets::*, *};
use kdtree::distance::squared_euclidean;
use kdtree::KdTree;
use rand::distributions::{Alphanumeric, Distribution};
use rand::thread_rng;
use std::collections::HashMap;

pub mod objects;

// This can by any object or point with its associated metadata
/// Struct that contains coordinates to help calculate nearest point in space

pub struct Map {
    pub zoom: f32,
    previous_zoom: f32,
    points: Option<HashMap<usize, MapPoint>>,
    lines: Vec<MapLine>,
    labels: Vec<MapLabel>,
    tree: Option<KdTree<f64, usize, [f64; 2]>>,
    visible_points: Option<Vec<usize>>,
    map_area: Option<Rect>,
    initialized: bool,
    reference: MapBounds,
    current: MapBounds,
    style: egui::Style,
    current_index: usize,
    pub settings: MapSettings,
}

impl Default for Map {
    fn default() -> Self {
        Map::new()
    }
}

impl Widget for &mut Map {
    fn ui(self, ui_obj: &mut egui::Ui) -> Response {
        if !self.initialized {
            #[cfg(feature = "puffin")]
            puffin::profile_scope!("map_init");

            let mut rng = thread_rng();
            let component_id: String = Alphanumeric
                .sample_iter(&mut rng)
                .take(15)
                .map(char::from)
                .collect();
            // TODO:use this variable
            let _idx = egui::Id::new(component_id);
            self.map_area = Some(ui_obj.available_rect_before_wrap());
        } else {
            self.map_area = Some(ui_obj.ctx().used_rect());
        }

        self.asign_visual_style(ui_obj);

        let canvas = egui::Frame::canvas(ui_obj.style());

        self.capture_mouse_events(ui_obj);

        let inner_response = canvas.show(ui_obj, |ui_obj| {
            #[cfg(feature = "puffin")]
            puffin::profile_scope!("paint_map");

            //if ui_obj.is_rect_visible(self.map_area.unwrap()) {
            let (resp, paint) = ui_obj
                .allocate_painter(self.map_area.unwrap().size(), egui::Sense::click_and_drag());
            let vec = resp.drag_delta();
            if vec.length() != 0.0 {
                #[cfg(feature = "puffin")]
                puffin::profile_scope!("calculating_points_in_visible_area");

                let coords = (vec.to_pos2().x, vec.to_pos2().y);
                self.set_pos(self.current.pos.x - coords.0, self.current.pos.y - coords.1);
                self.calculate_visible_points();
            }
            let map_style = self.settings.styles[self.current_index].clone() * self.zoom;
            if self.zoom < self.settings.line_visible_zoom {
                // filling text settings
                let mut text_settings = TextSettings {
                    size: 12.00 * self.zoom,
                    anchor: Align2::CENTER_CENTER,
                    family: FontFamily::Proportional,
                    text: String::new(),
                    position: Pos2::new(0.00, 0.00),
                    text_color: ui_obj.visuals().text_color(),
                };
                for label in &self.labels {
                    text_settings.text = label.text.clone();
                    paint.text(
                        label.center,
                        Align2::CENTER_CENTER,
                        label.text.as_str(),
                        map_style.font.clone().unwrap(),
                        ui_obj.visuals().text_color(),
                    );
                    self.paint_label(&paint, &text_settings);
                }
            }

            let vec_points = &self.visible_points;
            let hashm = &self.points;
            let factor = (
                self.map_area.unwrap().center().x + self.map_area.unwrap().min.x,
                self.map_area.unwrap().center().y + self.map_area.unwrap().min.y,
            );
            let min_point = Pos2::new(self.current.pos.x - factor.0, self.current.pos.y - factor.1);

            let _a = self.paint_map_lines(vec_points, hashm, &paint, &min_point);
            let _b = self.paint_map_points(vec_points, hashm, &paint, ui_obj, &min_point, &resp);

            self.paint_sub_components(ui_obj, self.map_area.unwrap());

            if self.zoom != self.previous_zoom {
                #[cfg(feature = "puffin")]
                puffin::profile_scope!("calculating viewport with zoom");
                self.adjust_bounds();
                self.calculate_visible_points();
                self.previous_zoom = self.zoom;
            }

            self.hover_management(ui_obj, &paint, &resp);

            if cfg!(debug_assertions) {
                self.print_debug_info(paint, resp);
            }
            //}
        });
        inner_response.response
    }
}

impl Map {
    pub fn new() -> Self {
<<<<<<< HEAD
        let settings = MapSettings::new();
=======
        let settings = MapSettings::default();
>>>>>>> 43b2fb3e
        Map {
            zoom: 1.0,
            previous_zoom: 1.0,
            map_area: None,
            tree: None,
            points: None,
            lines: Vec::new(),
            labels: Vec::new(),
            visible_points: None,
            initialized: false,
            current: MapBounds::default(),
            reference: MapBounds::default(),
            settings,
            current_index: 0,
            style: egui::Style::default(),
        }
    }

    fn calculate_visible_points(&mut self) {
        #[cfg(feature = "puffin")]
        puffin::profile_scope!("calculate_visible_points");
        if self.current.dist > 0.0 {
            if let Some(tree) = &self.tree {
                let center = [
                    (self.current.pos.x / self.zoom) as f64,
                    (self.current.pos.y / self.zoom) as f64,
                ];
                let radius = self.current.dist.powi(2);
                let vis_pos = tree.within(&center, radius, &squared_euclidean).unwrap();
                let mut visible_points = vec![];
                for point in vis_pos {
                    visible_points.push(*point.1);
                }
                self.visible_points = Some(visible_points);
            }
        }
    }

    pub fn add_hashmap_points(&mut self, hash_map: HashMap<usize, MapPoint>) {
        let mut min = (f64::INFINITY, f64::INFINITY);
        let mut max = (f64::NEG_INFINITY, f64::NEG_INFINITY);
        let mut tree = KdTree::<f64, usize, [f64; 2]>::new(2);
        let mut h_map = hash_map.clone();
        for entry in h_map.iter_mut() {
            entry.1.coords[0] *= -1.0;
            entry.1.coords[1] *= -1.0;
            if entry.1.coords[0] < min.0 {
                min.0 = entry.1.coords[0];
            }
            if entry.1.coords[1] < min.1 {
                min.1 = entry.1.coords[1];
            }
            if entry.1.coords[0] > max.0 {
                max.0 = entry.1.coords[0];
            }
            if entry.1.coords[1] > max.1 {
                max.1 = entry.1.coords[1];
            }
            let _result = tree.add([entry.1.coords[0], entry.1.coords[1]], *entry.0);
            for line in &mut entry.1.lines {
                line[0] *= -1.0;
                line[1] *= -1.0;
                line[2] *= -1.0;
            }
        }
        self.reference.min = Pos2::new(min.0 as f32, min.1 as f32);
        self.reference.max = Pos2::new(max.0 as f32, max.1 as f32);
        self.points = Some(h_map);
        self.tree = Some(tree);
        let rect = Rect::from_min_max(self.reference.min, self.reference.max);
        self.reference.pos = rect.center();
        let dist_x = (self.map_area.unwrap().right_bottom().x as f64
            - self.map_area.unwrap().left_top().x as f64)
            / 2.0;
        let dist_y = (self.map_area.unwrap().right_bottom().y as f64
            - self.map_area.unwrap().left_top().y as f64)
            / 2.0;
        self.reference.dist = (dist_x.powi(2) + dist_y.powi(2) / 2.0).sqrt();
        self.current = self.reference.clone();
        self.calculate_visible_points();
    }

    pub fn set_pos(&mut self, x: f32, y: f32) {
        if x <= self.current.max.x
            && x >= self.current.min.x
            && y <= self.current.max.y
            && y >= self.current.min.y
        {
            self.current.pos = Pos2::new(x, y);
            self.reference.pos = Pos2::new(x / self.zoom, y / self.zoom);
        }
    }

    pub fn add_labels(&mut self, labels: Vec<MapLabel>) {
        self.labels = labels;
    }

    pub fn add_lines(&mut self, lines: Vec<MapLine>) {
        self.lines = lines
    }

    fn adjust_bounds(&mut self) {
        self.current.max.x = self.reference.max.x * self.zoom;
        self.current.max.y = self.reference.max.y * self.zoom;
        self.current.min.x = self.reference.min.x * self.zoom;
        self.current.min.y = self.reference.min.y * self.zoom;
        self.current.dist = self.reference.dist / self.zoom as f64;
        self.set_pos(
            self.reference.pos.x * self.zoom,
            self.reference.pos.y * self.zoom,
        );
    }

    fn capture_mouse_events(&mut self, ui_obj: &Ui) {
        // capture MouseWheel Event for Zoom control change
        ui_obj.input(|x| {
            #[cfg(feature = "puffin")]
            puffin::profile_scope!("capture_mouse_events");

            if !x.events.is_empty() {
                for event in &x.events {
                    match event {
                        Event::MouseWheel {
                            unit: _,
                            delta,
                            modifiers,
                        } => {
                            let zoom_modifier = if modifiers.mac_cmd {
                                delta.y / 80.00
                            } else {
                                delta.y / 400.00
                            };
                            let mut pre_zoom = self.zoom + zoom_modifier;
                            if pre_zoom > self.settings.max_zoom {
                                pre_zoom = self.settings.max_zoom;
                            }
                            if pre_zoom < self.settings.min_zoom {
                                pre_zoom = self.settings.min_zoom;
                            }
                            self.zoom = pre_zoom;
                        }
                        _ => {
                            continue;
                        }
                    };
                }
            }
        });
    }

    fn asign_visual_style(&mut self, ui_obj: &mut Ui) {
        let style_index = ui_obj.visuals().dark_mode as usize;

        if self.current_index != style_index {
            #[cfg(feature = "puffin")]
            puffin::profile_scope!("asign_visual_style");

            self.current_index = style_index;
            self.style = ui_obj.style_mut().clone();
            self.style.visuals.extreme_bg_color =
                self.settings.styles[style_index].background_color;
            self.style.visuals.window_stroke = self.settings.styles[style_index].border.unwrap();
        }
    }

    fn print_debug_info(&mut self, paint: Painter, resp: Response) {
        #[cfg(feature = "puffin")]
        puffin::profile_scope!("printing debug data");

        let mut init_pos = Pos2::new(
            self.map_area.unwrap().left_top().x + 10.00,
            self.map_area.unwrap().left_top().y + 10.00,
        );
        let mut msg = "MIN:".to_string()
            + self.current.min.x.to_string().as_str()
            + ","
            + self.current.min.y.to_string().as_str();
        paint.debug_text(init_pos, Align2::LEFT_TOP, Color32::LIGHT_GREEN, msg);
        init_pos.y += 15.0;
        msg = "MAX:".to_string()
            + self.current.max.x.to_string().as_str()
            + ","
            + self.current.max.y.to_string().as_str();
        paint.debug_text(init_pos, Align2::LEFT_TOP, Color32::LIGHT_GREEN, msg);
        init_pos.y += 15.0;
        msg = "CUR:(".to_string()
            + self.current.pos.x.to_string().as_str()
            + ","
            + self.current.pos.y.to_string().as_str()
            + ")";
        paint.debug_text(init_pos, Align2::LEFT_TOP, Color32::LIGHT_GREEN, msg);
        init_pos.y += 15.0;
        msg = "DST:".to_string() + self.current.dist.to_string().as_str();
        paint.debug_text(init_pos, Align2::LEFT_TOP, Color32::LIGHT_GREEN, msg);
        init_pos.y += 15.0;
        msg = "ZOM:".to_string() + self.zoom.to_string().as_str();
        paint.debug_text(init_pos, Align2::LEFT_TOP, Color32::GREEN, msg);
        if let Some(rectz) = self.map_area {
            init_pos.y += 15.0;
            msg = "REC:(".to_string()
                + rectz.left_top().x.to_string().as_str()
                + ","
                + rectz.left_top().y.to_string().as_str()
                + "),("
                + rectz.right_bottom().x.to_string().as_str()
                + ","
                + rectz.right_bottom().y.to_string().as_str()
                + ")";
            paint.debug_text(init_pos, Align2::LEFT_TOP, Color32::LIGHT_GREEN, msg);
        }
        if let Some(points) = &self.points {
            init_pos.y += 15.0;
            msg = "NUM:".to_string() + points.len().to_string().as_str();
            paint.debug_text(init_pos, Align2::LEFT_TOP, Color32::LIGHT_GREEN, msg);
        }
        if let Some(vec_k) = self.visible_points.as_ref() {
            init_pos.y += 15.0;
            msg = "VIS:".to_string() + vec_k.len().to_string().as_str();
            paint.debug_text(init_pos, Align2::LEFT_TOP, Color32::LIGHT_GREEN, msg);
        }
        if let Some(pointer_pos) = resp.hover_pos() {
            init_pos.y += 15.0;
            msg = "HVR:".to_string()
                + pointer_pos.x.to_string().as_str()
                + ","
                + pointer_pos.y.to_string().as_str();
            paint.debug_text(init_pos, Align2::LEFT_TOP, Color32::LIGHT_BLUE, msg);
        }
        let vec = resp.drag_delta();
        if vec.length() != 0.0 {
            init_pos.y += 15.0;
            msg = "DRG:".to_string()
                + vec.to_pos2().x.to_string().as_str()
                + ","
                + vec.to_pos2().y.to_string().as_str();
            paint.debug_text(init_pos, Align2::LEFT_TOP, Color32::GOLD, msg);
        }
    }

    fn paint_sub_components(&mut self, ui_obj: &mut Ui, rect: Rect) {
        #[cfg(feature = "puffin")]
        puffin::profile_scope!("map_ui_paint_sub_components");
        let zoom_slider = egui::Slider::new(
            &mut self.zoom,
            self.settings.min_zoom..=self.settings.max_zoom,
        )
        .show_value(false)
        //.step_by(0.1)
        .orientation(SliderOrientation::Vertical);
        let mut pos1 = rect.right_top();
        let mut pos2 = rect.right_top();
        pos1.x -= 80.0;
        pos1.y += 120.0;
        pos2.x -= 50.0;
        pos2.y += 240.0;
        let sub_rect = egui::Rect::from_two_pos(pos1, pos2);
        ui_obj.allocate_ui_at_rect(sub_rect, |ui_obj| {
            ui_obj.add(zoom_slider);
        });
    }

    fn hover_management(&mut self, _ui_obj: &Ui, _paint: &Painter, resp: &Response) {
        if resp.secondary_clicked() {
            todo!();
        }
    }

    fn paint_map_points(
        &self,
        vec_points: &Option<Vec<usize>>,
        hashm: &Option<HashMap<usize, MapPoint>>,
        paint: &Painter,
        ui_obj: &Ui,
        min_point: &Pos2,
        resp: &Response,
    ) -> Result<(), ()> {
        let mut nearest_id = None;
        if hashm.is_none() {
            return Err(());
        }
        if vec_points.is_none() {
            return Err(());
        }
        // detecting the nearest hover node
        if self.settings.node_text_visibility == VisibilitySetting::Hover && resp.hovered() {
            if let Some(point) = resp.hover_pos() {
                let hovered_map_point = Pos2::new(
                    (min_point.x + point.x) / self.zoom,
                    (min_point.y + point.y) / self.zoom,
                );
                if let Ok(nearest_node) = self.tree.as_ref().unwrap().nearest(
                    &[hovered_map_point.x as f64, hovered_map_point.y as f64],
                    1,
                    &squared_euclidean,
                ) {
                    nearest_id = Some(nearest_node.first().unwrap().1);
                }
            }
        }
        // filling text settings
        let mut text_settings = TextSettings {
            size: 12.00 * self.zoom,
            anchor: Align2::LEFT_BOTTOM,
            family: FontFamily::Proportional,
            text: String::new(),
            position: Pos2::new(0.00, 0.00),
            text_color: ui_obj.visuals().text_color(),
        };

        // Drawing Points
        for temp_point in vec_points.as_ref().unwrap() {
            if let Some(system) = hashm.as_ref().unwrap().get(temp_point) {
                #[cfg(feature = "puffin")]
                puffin::profile_scope!("painting_points_m");
                let center = Pos2::new(
                    system.coords[0] as f32 * self.zoom,
                    system.coords[1] as f32 * self.zoom,
                );
                let viewport_point = Pos2::new(center.x - min_point.x, center.y - min_point.y);
                if self.zoom > self.settings.label_visible_zoom
                    && (self.settings.node_text_visibility == VisibilitySetting::Allways
                        || (self.settings.node_text_visibility == VisibilitySetting::Hover
                            && nearest_id.unwrap_or(&0usize) == &system.id))
                {
                    let mut viewport_text = viewport_point;
                    viewport_text.x += 3.0 * self.zoom;
                    viewport_text.y -= 3.0 * self.zoom;
                    text_settings.position = viewport_text;
                    text_settings.text = system.name.to_string();
                    self.paint_label(paint, &text_settings);
                }
                paint.circle(
                    viewport_point,
                    4.00 * self.zoom,
                    self.settings.styles[self.current_index].fill_color,
                    self.settings.styles[self.current_index].border.unwrap(),
                );
            }
        }
        Ok(())
    }

    fn paint_map_lines(
        &self,
        vec_points: &Option<Vec<usize>>,
        hashm: &Option<HashMap<usize, MapPoint>>,
        paint: &Painter,
        min_point: &Pos2,
    ) -> Result<(), ()> {
        #[cfg(feature = "puffin")]
        puffin::profile_scope!("paint_map_lines");

        if hashm.is_none() {
            return Err(());
        }
        if vec_points.is_none() {
            return Err(());
        }

        // Drawing Lines
        if self.zoom > self.settings.line_visible_zoom {
            for temp_point in vec_points.as_ref().unwrap() {
                if let Some(system) = hashm.as_ref().unwrap().get(temp_point) {
                    let a_point = Pos2::new(
                        (system.coords[0] as f32 * self.zoom) - min_point.x,
                        (system.coords[1] as f32 * self.zoom) - min_point.y,
                    );
                    for line in &system.lines {
                        let b_point = Pos2::new(
                            (line[0] as f32 * self.zoom) - min_point.x,
                            (line[1] as f32 * self.zoom) - min_point.y,
                        );
                        {
                            paint.line_segment(
                                [a_point, b_point],
                                self.settings.styles[self.current_index].line.unwrap(),
                            );
                        }
                    }
                }
            }
            for line in &self.lines {
                let a = Pos2::new(
                    (line.points[0].x * self.zoom) - min_point.x,
                    (line.points[0].y * self.zoom) - min_point.y,
                );
                let b = Pos2::new(
                    (line.points[1].x * self.zoom) - min_point.x,
                    (line.points[1].y * self.zoom) - min_point.y,
                );
                paint.line_segment(
                    [a, b],
                    self.settings.styles[self.current_index].line.unwrap(),
                );
            }
        }
        Ok(())
    }

    fn paint_label(&self, paint: &Painter, text_settings: &TextSettings) {
        #[cfg(feature = "puffin")]
        puffin::profile_scope!("paint_label");
        paint.text(
            text_settings.position,
            text_settings.anchor,
            text_settings.text.clone(),
            FontId::new(text_settings.size, text_settings.family.clone()),
            text_settings.text_color,
        );
    }
}<|MERGE_RESOLUTION|>--- conflicted
+++ resolved
@@ -133,11 +133,7 @@
 
 impl Map {
     pub fn new() -> Self {
-<<<<<<< HEAD
-        let settings = MapSettings::new();
-=======
         let settings = MapSettings::default();
->>>>>>> 43b2fb3e
         Map {
             zoom: 1.0,
             previous_zoom: 1.0,
