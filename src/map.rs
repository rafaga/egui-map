use crate::map::objects::*;
use egui::{widgets::*, *};
use kdtree::distance::squared_euclidean;
use kdtree::KdTree;
use rand::distributions::{Alphanumeric, Distribution};
use rand::thread_rng;
use std::collections::hash_map::Entry;
use std::collections::HashMap;

pub mod objects;

// This can by any object or point with its associated metadata
/// Struct that contains coordinates to help calculate nearest point in space

pub struct Map {
    pub zoom: f32,
    previous_zoom: f32,
    points: Option<HashMap<usize, MapPoint>>,
    lines: Vec<MapLine>,
    labels: Vec<MapLabel>,
    tree: Option<KdTree<f64, usize, [f64; 2]>>,
    visible_points: Option<Vec<usize>>,
    map_area: Option<Rect>,
    initialized: bool,
    reference: MapBounds,
    current: MapBounds,
    style: egui::Style,
    current_index: usize,
    pub settings: MapSettings,
}

impl Default for Map {
    fn default() -> Self {
        Map::new()
    }
}

impl Widget for &mut Map {
    fn ui(self, ui_obj: &mut egui::Ui) -> Response {
        if !self.initialized {
            #[cfg(feature = "puffin")]
            puffin::profile_scope!("map_ui_initialitize");

            let mut rng = thread_rng();
            let component_id: String = Alphanumeric
                .sample_iter(&mut rng)
                .take(15)
                .map(char::from)
                .collect();
            // TODO:use this variable
            let _idx = egui::Id::new(component_id);
            self.map_area = Some(ui_obj.available_rect_before_wrap());
        } else {
            self.map_area = Some(ui_obj.ctx().used_rect());
        }

<<<<<<< HEAD
        let style_index = ui_obj.visuals().dark_mode as usize;

        if self.current_index != style_index {
            #[cfg(feature = "puffin")]
            puffin::profile_scope!("map_ui_assign_visual_style");

            self.current_index = style_index;
            self.style = ui_obj.style_mut().clone();
            self.style.visuals.extreme_bg_color =
                self.settings.styles[style_index].background_color;
            self.style.visuals.window_stroke = self.settings.styles[style_index].border.unwrap();
        }

        let canvas = egui::Frame::canvas(ui_obj.style());

        // capture MouseWheel Event for Zoom control change
        ui_obj.input(|x| {
            #[cfg(feature = "puffin")]
            puffin::profile_scope!("map_ui_capture_mouse_events");

            if !x.events.is_empty() {
                for event in &x.events {
                    match event {
                        Event::MouseWheel {
                            unit: _,
                            delta,
                            modifiers,
                        } => {
                            let zoom_modifier = if modifiers.mac_cmd {
                                delta.y / 80.00
                            } else {
                                delta.y / 400.00
                            };
                            let mut pre_zoom = self.zoom + zoom_modifier;
                            if pre_zoom > self.settings.max_zoom {
                                pre_zoom = self.settings.max_zoom;
                            }
                            if pre_zoom < self.settings.min_zoom {
                                pre_zoom = self.settings.min_zoom;
                            }
                            self.zoom = pre_zoom;
                        }
                        _ => {
                            continue;
                        }
                    };
                }
            }
        });
=======
        self.asign_visual_style(ui_obj);

        let canvas = egui::Frame::canvas(ui_obj.style());

        self.capture_mouse_events(ui_obj);
>>>>>>> fb1cee1e

        let inner_response = canvas.show(ui_obj, |ui_obj| {
            #[cfg(feature = "puffin")]
            puffin::profile_scope!("map_ui_paint_map");

            //if ui_obj.is_rect_visible(self.map_area.unwrap()) {
<<<<<<< HEAD
                let (resp, paint) = ui_obj
                    .allocate_painter(self.map_area.unwrap().size(), egui::Sense::click_and_drag());
                let vec = resp.drag_delta();
                if vec.length() != 0.0 {
                    #[cfg(feature = "puffin")]
                    puffin::profile_scope!("map_ui_calculating_points_in_visible_area");

                    let coords = (vec.to_pos2().x, vec.to_pos2().y);
                    self.set_pos(self.current.pos.x - coords.0, self.current.pos.y - coords.1);
                    self.calculate_visible_points();
                }
                let map_style = self.settings.styles[self.current_index].clone() * self.zoom;
                if self.zoom > self.settings.line_visible_zoom {
                    #[cfg(feature = "puffin")]
                    puffin::profile_scope!("map_ui_paint_permanent_lines");
                    for line in &self.lines {
                        paint.line_segment(line.points, map_style.line.unwrap());
                    }
                }
                if self.zoom < self.settings.line_visible_zoom {
                    #[cfg(feature = "puffin")]
                    puffin::profile_scope!("map_ui_paint_labels");
                    for label in &self.labels {
                        paint.text(
                            label.center,
                            Align2::CENTER_CENTER,
                            label.text.as_str(),
                            map_style.font.clone().unwrap(),
                            ui_obj.visuals().text_color(),
                        );
                    }
=======
            let (resp, paint) = ui_obj
                .allocate_painter(self.map_area.unwrap().size(), egui::Sense::click_and_drag());
            let vec = resp.drag_delta();
            if vec.length() != 0.0 {
                #[cfg(feature = "puffin")]
                puffin::profile_scope!("calculating_points_in_visible_area");

                let coords = (vec.to_pos2().x, vec.to_pos2().y);
                self.set_pos(self.current.pos.x - coords.0, self.current.pos.y - coords.1);
                self.calculate_visible_points();
            }
            let map_style = self.settings.styles[self.current_index].clone() * self.zoom;
            if self.zoom > self.settings.line_visible_zoom {
                #[cfg(feature = "puffin")]
                puffin::profile_scope!("painting_lines");
                for line in &self.lines {
                    paint.line_segment(line.points, map_style.line.unwrap());
                }
            }
            if self.zoom < self.settings.line_visible_zoom {
                #[cfg(feature = "puffin")]
                puffin::profile_scope!("painting_labels");
                for label in &self.labels {
                    paint.text(
                        label.center,
                        Align2::CENTER_CENTER,
                        label.text.as_str(),
                        map_style.font.clone().unwrap(),
                        ui_obj.visuals().text_color(),
                    );
>>>>>>> fb1cee1e
                }
            }
            // Drawing Mappoints
            for temp_vec_point in &self.visible_points {
                if let Some(hashm) = self.points.as_mut() {
                    let factor = (
                        self.map_area.unwrap().center().x + self.map_area.unwrap().min.x,
                        self.map_area.unwrap().center().y + self.map_area.unwrap().min.y,
                    );
                    let min_point =
                        Pos2::new(self.current.pos.x - factor.0, self.current.pos.y - factor.1);
                    // Drawing Lines
                    if self.zoom > self.settings.line_visible_zoom {
                        for temp_point in temp_vec_point {
                            if let Some(system) = hashm.get(temp_point) {
                                #[cfg(feature = "puffin")]
                                puffin::profile_scope!("painting_lines_m");
                                let center = Pos2::new(
                                    system.coords[0] as f32 * self.zoom,
                                    system.coords[1] as f32 * self.zoom,
                                );
                                let a_point =
                                    Pos2::new(center.x - min_point.x, center.y - min_point.y);
                                for line in &system.lines {
                                    let b_point = Pos2::new(
                                        (line[0] as f32 * self.zoom) - min_point.x,
                                        (line[1] as f32 * self.zoom) - min_point.y,
                                    );
                                    paint.line_segment([a_point, b_point], map_style.line.unwrap());
                                }
                            }
                        }
                    }
                    // Drawing Points
                    for temp_point in temp_vec_point {
                        if let Some(system) = hashm.get(temp_point) {
                            #[cfg(feature = "puffin")]
                            puffin::profile_scope!("painting_points_m");
                            let center = Pos2::new(
                                system.coords[0] as f32 * self.zoom,
                                system.coords[1] as f32 * self.zoom,
                            );
                            let viewport_point =
                                Pos2::new(center.x - min_point.x, center.y - min_point.y);
                            if self.settings.node_text_visibility == VisibilitySetting::Allways
                                && self.zoom > self.settings.label_visible_zoom
                            {
                                let mut viewport_text = viewport_point;
                                viewport_text.x += 3.0 * self.zoom;
                                viewport_text.y -= 3.0 * self.zoom;
                                paint.text(
                                    viewport_text,
                                    Align2::LEFT_BOTTOM,
                                    system.name.to_string(),
                                    FontId::new(12.00 * self.zoom, FontFamily::Proportional),
                                    ui_obj.visuals().text_color(),
                                );
                            }
                            paint.circle(
                                viewport_point,
                                4.00 * self.zoom,
                                map_style.fill_color,
                                map_style.border.unwrap(),
                            );
                        }
                    }
                }
            }
            if let Some(rect) = self.map_area {
                #[cfg(feature = "puffin")]
                puffin::profile_scope!("positioning zoom slider");
                let zoom_slider = egui::Slider::new(
                    &mut self.zoom,
                    self.settings.min_zoom..=self.settings.max_zoom,
                )
                .show_value(false)
                //.step_by(0.1)
                .orientation(SliderOrientation::Vertical);
                let mut pos1 = rect.right_top();
                let mut pos2 = rect.right_top();
                pos1.x -= 80.0;
                pos1.y += 120.0;
                pos2.x -= 50.0;
                pos2.y += 240.0;
                let sub_rect = egui::Rect::from_two_pos(pos1, pos2);
                ui_obj.allocate_ui_at_rect(sub_rect, |ui_obj| {
                    ui_obj.add(zoom_slider);
                });
            }

            if self.zoom != self.previous_zoom {
                #[cfg(feature = "puffin")]
                puffin::profile_scope!("calculating viewport with zoom");
                self.adjust_bounds();
                self.calculate_visible_points();
                self.previous_zoom = self.zoom;
            }

            if resp.secondary_clicked() {
                todo!();
            }

            if resp.hovered() && self.settings.node_text_visibility == VisibilitySetting::Hover {
                #[cfg(feature = "puffin")]
                puffin::profile_scope!("hover mouse event in map");
                if let Some(pos) = resp.hover_pos() {
                    let point = [pos.x as f64, pos.y as f64];
                    if self.zoom > self.settings.label_visible_zoom {
                        if let Ok(map_point) =
                            self.tree
                                .as_ref()
                                .unwrap()
                                .nearest(&point, 1, &squared_euclidean)
                        {
                            let system_id = map_point.get(0).unwrap().1;
                            if let Entry::Occupied(retrieved_entry) =
                                self.points.as_mut().unwrap().entry(*system_id)
                            {
                                let system: MapPoint = retrieved_entry.into();
                                let text_point = Pos2::new(
                                    system.coords[0] as f32 + 3.0,
                                    system.coords[1] as f32 + 3.0,
                                );
                                paint.text(
                                    text_point,
                                    Align2::LEFT_BOTTOM,
                                    system.name.to_string(),
                                    FontId::new(12.00 * self.zoom, FontFamily::Proportional),
                                    ui_obj.visuals().text_color(),
                                );
                            }
                        }
                    }
                }
            }

            if cfg!(debug_assertions) {
                self.print_debug_info(paint, resp);
            }
            //}
        });
        inner_response.response
    }
}

impl Map {
    pub fn new() -> Self {
        let settings = MapSettings::new();
        Map {
            zoom: 1.0,
            previous_zoom: 1.0,
            map_area: None,
            tree: None,
            points: None,
            lines: Vec::new(),
            labels: Vec::new(),
            visible_points: None,
            initialized: false,
            current: MapBounds::default(),
            reference: MapBounds::default(),
            settings,
            current_index: 0,
            style: egui::Style::default(),
        }
    }

    fn calculate_visible_points(&mut self) {
        #[cfg(feature = "puffin")]
        puffin::profile_scope!("calculate_visible_points");
        if self.current.dist > 0.0 {
            if let Some(tree) = &self.tree {
                let center = [
                    (self.current.pos.x / self.zoom) as f64,
                    (self.current.pos.y / self.zoom) as f64,
                ];
                let radius = self.current.dist.powi(2);
                let vis_pos = tree.within(&center, radius, &squared_euclidean).unwrap();
                let mut visible_points = vec![];
                for point in vis_pos {
                    visible_points.push(*point.1);
                }
                self.visible_points = Some(visible_points);
            }
        }
    }

    pub fn add_hashmap_points(&mut self, hash_map: HashMap<usize, MapPoint>) {
        let mut min = (f64::INFINITY, f64::INFINITY);
        let mut max = (f64::NEG_INFINITY, f64::NEG_INFINITY);
        let mut tree = KdTree::<f64, usize, [f64; 2]>::new(2);
        let mut h_map = hash_map.clone();
        for entry in h_map.iter_mut() {
            entry.1.coords[0] *= -1.0;
            entry.1.coords[1] *= -1.0;
            if entry.1.coords[0] < min.0 {
                min.0 = entry.1.coords[0];
            }
            if entry.1.coords[1] < min.1 {
                min.1 = entry.1.coords[1];
            }
            if entry.1.coords[0] > max.0 {
                max.0 = entry.1.coords[0];
            }
            if entry.1.coords[1] > max.1 {
                max.1 = entry.1.coords[1];
            }
            let _result = tree.add([entry.1.coords[0], entry.1.coords[1]], *entry.0);
            for line in &mut entry.1.lines {
                line[0] *= -1.0;
                line[1] *= -1.0;
                line[2] *= -1.0;
            }
        }
        self.reference.min = Pos2::new(min.0 as f32, min.1 as f32);
        self.reference.max = Pos2::new(max.0 as f32, max.1 as f32);
        self.points = Some(h_map);
        self.tree = Some(tree);
        let rect = Rect::from_min_max(self.reference.min, self.reference.max);
        self.reference.pos = rect.center();
        let dist_x = (self.map_area.unwrap().right_bottom().x as f64
            - self.map_area.unwrap().left_top().x as f64)
            / 2.0;
        let dist_y = (self.map_area.unwrap().right_bottom().y as f64
            - self.map_area.unwrap().left_top().y as f64)
            / 2.0;
        self.reference.dist = (dist_x.powi(2) + dist_y.powi(2) / 2.0).sqrt();
        self.current = self.reference.clone();
        self.calculate_visible_points();
    }

    pub fn set_pos(&mut self, x: f32, y: f32) {
        if x <= self.current.max.x
            && x >= self.current.min.x
            && y <= self.current.max.y
            && y >= self.current.min.y
        {
            self.current.pos = Pos2::new(x, y);
            self.reference.pos = Pos2::new(x / self.zoom, y / self.zoom);
        }
    }

    pub fn add_labels(&mut self, labels: Vec<MapLabel>) {
        self.labels = labels;
    }

    pub fn add_lines(&mut self, lines: Vec<MapLine>) {
        self.lines = lines
    }

    fn adjust_bounds(&mut self) {
        self.current.max.x = self.reference.max.x * self.zoom;
        self.current.max.y = self.reference.max.y * self.zoom;
        self.current.min.x = self.reference.min.x * self.zoom;
        self.current.min.y = self.reference.min.y * self.zoom;
        self.current.dist = self.reference.dist / self.zoom as f64;
        self.set_pos(
            self.reference.pos.x * self.zoom,
            self.reference.pos.y * self.zoom,
        );
    }

    fn capture_mouse_events(&mut self, ui_obj: &Ui) {
        // capture MouseWheel Event for Zoom control change
        ui_obj.input(|x| {
            #[cfg(feature = "puffin")]
            puffin::profile_scope!("capture_mouse_events");

            if !x.events.is_empty() {
                for event in &x.events {
                    match event {
                        Event::MouseWheel {
                            unit: _,
                            delta,
                            modifiers,
                        } => {
                            let zoom_modifier = if modifiers.mac_cmd {
                                delta.y / 80.00
                            } else {
                                delta.y / 400.00
                            };
                            let mut pre_zoom = self.zoom + zoom_modifier;
                            if pre_zoom > self.settings.max_zoom {
                                pre_zoom = self.settings.max_zoom;
                            }
                            if pre_zoom < self.settings.min_zoom {
                                pre_zoom = self.settings.min_zoom;
                            }
                            self.zoom = pre_zoom;
                        }
                        _ => {
                            continue;
                        }
                    };
                }
            }
        });
    }

    fn asign_visual_style(&mut self, ui_obj: &mut Ui) {
        let style_index = ui_obj.visuals().dark_mode as usize;

        if self.current_index != style_index {
            #[cfg(feature = "puffin")]
            puffin::profile_scope!("asign_visual_style");

            self.current_index = style_index;
            self.style = ui_obj.style_mut().clone();
            self.style.visuals.extreme_bg_color =
                self.settings.styles[style_index].background_color;
            self.style.visuals.window_stroke = self.settings.styles[style_index].border.unwrap();
        }
    }

    fn print_debug_info(&mut self, paint: Painter, resp: Response) {
        #[cfg(feature = "puffin")]
        puffin::profile_scope!("printing debug data");

        let mut init_pos = Pos2::new(
            self.map_area.unwrap().left_top().x + 10.00,
            self.map_area.unwrap().left_top().y + 10.00,
        );
        let mut msg = "MIN:".to_string()
            + self.current.min.x.to_string().as_str()
            + ","
            + self.current.min.y.to_string().as_str();
        paint.debug_text(init_pos, Align2::LEFT_TOP, Color32::LIGHT_GREEN, msg);
        init_pos.y += 15.0;
        msg = "MAX:".to_string()
            + self.current.max.x.to_string().as_str()
            + ","
            + self.current.max.y.to_string().as_str();
        paint.debug_text(init_pos, Align2::LEFT_TOP, Color32::LIGHT_GREEN, msg);
        init_pos.y += 15.0;
        msg = "CUR:(".to_string()
            + self.current.pos.x.to_string().as_str()
            + ","
            + self.current.pos.y.to_string().as_str()
            + ")";
        paint.debug_text(init_pos, Align2::LEFT_TOP, Color32::LIGHT_GREEN, msg);
        init_pos.y += 15.0;
        msg = "DST:".to_string() + self.current.dist.to_string().as_str();
        paint.debug_text(init_pos, Align2::LEFT_TOP, Color32::LIGHT_GREEN, msg);
        init_pos.y += 15.0;
        msg = "ZOM:".to_string() + self.zoom.to_string().as_str();
        paint.debug_text(init_pos, Align2::LEFT_TOP, Color32::GREEN, msg);
        if let Some(rectz) = self.map_area {
            init_pos.y += 15.0;
            msg = "REC:(".to_string()
                + rectz.left_top().x.to_string().as_str()
                + ","
                + rectz.left_top().y.to_string().as_str()
                + "),("
                + rectz.right_bottom().x.to_string().as_str()
                + ","
                + rectz.right_bottom().y.to_string().as_str()
                + ")";
            paint.debug_text(init_pos, Align2::LEFT_TOP, Color32::LIGHT_GREEN, msg);
        }
        if let Some(points) = &self.points {
            init_pos.y += 15.0;
            msg = "NUM:".to_string() + points.len().to_string().as_str();
            paint.debug_text(init_pos, Align2::LEFT_TOP, Color32::LIGHT_GREEN, msg);
        }
        if let Some(vec_k) = self.visible_points.as_ref() {
            init_pos.y += 15.0;
            msg = "VIS:".to_string() + vec_k.len().to_string().as_str();
            paint.debug_text(init_pos, Align2::LEFT_TOP, Color32::LIGHT_GREEN, msg);
        }
        if let Some(pointer_pos) = resp.hover_pos() {
            init_pos.y += 15.0;
            msg = "HVR:".to_string()
                + pointer_pos.x.to_string().as_str()
                + ","
                + pointer_pos.y.to_string().as_str();
            paint.debug_text(init_pos, Align2::LEFT_TOP, Color32::LIGHT_BLUE, msg);
        }
        let vec = resp.drag_delta();
        if vec.length() != 0.0 {
            init_pos.y += 15.0;
            msg = "DRG:".to_string()
                + vec.to_pos2().x.to_string().as_str()
                + ","
                + vec.to_pos2().y.to_string().as_str();
            paint.debug_text(init_pos, Align2::LEFT_TOP, Color32::GOLD, msg);
        }
    }
}<|MERGE_RESOLUTION|>--- conflicted
+++ resolved
@@ -39,7 +39,7 @@
     fn ui(self, ui_obj: &mut egui::Ui) -> Response {
         if !self.initialized {
             #[cfg(feature = "puffin")]
-            puffin::profile_scope!("map_ui_initialitize");
+            puffin::profile_scope!("map_init");
 
             let mut rng = thread_rng();
             let component_id: String = Alphanumeric
@@ -54,102 +54,17 @@
             self.map_area = Some(ui_obj.ctx().used_rect());
         }
 
-<<<<<<< HEAD
-        let style_index = ui_obj.visuals().dark_mode as usize;
-
-        if self.current_index != style_index {
-            #[cfg(feature = "puffin")]
-            puffin::profile_scope!("map_ui_assign_visual_style");
-
-            self.current_index = style_index;
-            self.style = ui_obj.style_mut().clone();
-            self.style.visuals.extreme_bg_color =
-                self.settings.styles[style_index].background_color;
-            self.style.visuals.window_stroke = self.settings.styles[style_index].border.unwrap();
-        }
+        self.asign_visual_style(ui_obj);
 
         let canvas = egui::Frame::canvas(ui_obj.style());
 
-        // capture MouseWheel Event for Zoom control change
-        ui_obj.input(|x| {
-            #[cfg(feature = "puffin")]
-            puffin::profile_scope!("map_ui_capture_mouse_events");
-
-            if !x.events.is_empty() {
-                for event in &x.events {
-                    match event {
-                        Event::MouseWheel {
-                            unit: _,
-                            delta,
-                            modifiers,
-                        } => {
-                            let zoom_modifier = if modifiers.mac_cmd {
-                                delta.y / 80.00
-                            } else {
-                                delta.y / 400.00
-                            };
-                            let mut pre_zoom = self.zoom + zoom_modifier;
-                            if pre_zoom > self.settings.max_zoom {
-                                pre_zoom = self.settings.max_zoom;
-                            }
-                            if pre_zoom < self.settings.min_zoom {
-                                pre_zoom = self.settings.min_zoom;
-                            }
-                            self.zoom = pre_zoom;
-                        }
-                        _ => {
-                            continue;
-                        }
-                    };
-                }
-            }
-        });
-=======
-        self.asign_visual_style(ui_obj);
-
-        let canvas = egui::Frame::canvas(ui_obj.style());
-
         self.capture_mouse_events(ui_obj);
->>>>>>> fb1cee1e
 
         let inner_response = canvas.show(ui_obj, |ui_obj| {
             #[cfg(feature = "puffin")]
-            puffin::profile_scope!("map_ui_paint_map");
+            puffin::profile_scope!("paint_map");
 
             //if ui_obj.is_rect_visible(self.map_area.unwrap()) {
-<<<<<<< HEAD
-                let (resp, paint) = ui_obj
-                    .allocate_painter(self.map_area.unwrap().size(), egui::Sense::click_and_drag());
-                let vec = resp.drag_delta();
-                if vec.length() != 0.0 {
-                    #[cfg(feature = "puffin")]
-                    puffin::profile_scope!("map_ui_calculating_points_in_visible_area");
-
-                    let coords = (vec.to_pos2().x, vec.to_pos2().y);
-                    self.set_pos(self.current.pos.x - coords.0, self.current.pos.y - coords.1);
-                    self.calculate_visible_points();
-                }
-                let map_style = self.settings.styles[self.current_index].clone() * self.zoom;
-                if self.zoom > self.settings.line_visible_zoom {
-                    #[cfg(feature = "puffin")]
-                    puffin::profile_scope!("map_ui_paint_permanent_lines");
-                    for line in &self.lines {
-                        paint.line_segment(line.points, map_style.line.unwrap());
-                    }
-                }
-                if self.zoom < self.settings.line_visible_zoom {
-                    #[cfg(feature = "puffin")]
-                    puffin::profile_scope!("map_ui_paint_labels");
-                    for label in &self.labels {
-                        paint.text(
-                            label.center,
-                            Align2::CENTER_CENTER,
-                            label.text.as_str(),
-                            map_style.font.clone().unwrap(),
-                            ui_obj.visuals().text_color(),
-                        );
-                    }
-=======
             let (resp, paint) = ui_obj
                 .allocate_painter(self.map_area.unwrap().size(), egui::Sense::click_and_drag());
             let vec = resp.drag_delta();
@@ -180,7 +95,6 @@
                         map_style.font.clone().unwrap(),
                         ui_obj.visuals().text_color(),
                     );
->>>>>>> fb1cee1e
                 }
             }
             // Drawing Mappoints
