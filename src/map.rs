use egui::{widgets::*, *};
use kdtree::KdTree;
use kdtree::distance::squared_euclidean;
use std::collections::HashMap;
use rand::thread_rng;
use rand::distributions::{Alphanumeric,Distribution};
use crate::map::objects::*;
use std::collections::hash_map::Entry;

pub mod objects;


// This can by any object or point with its associated metadata
/// Struct that contains coordinates to help calculate nearest point in space

pub struct Map {
    pub zoom: f32,
    previous_zoom: f32,
    points: Option<HashMap<usize,MapPoint>>,
    lines: Vec<MapLine>,
    labels: Vec<MapLabel>,
    tree: Option<KdTree<f64,usize,[f64;2]>>,
    visible_points: Option<Vec<usize>>,
    map_area: Option<Rect>,
    initialized: bool,
    reference: MapBounds,
    current: MapBounds,
    style: egui::Style,
    current_index: usize,
    pub settings: MapSettings
}

impl Default for Map {
    fn default() -> Self {
        Map::new()
    }
}


impl Widget for &mut Map {
    fn ui(self, ui_obj: &mut egui::Ui) -> Response {
        if !self.initialized {
            #[cfg(feature = "puffin")]
            puffin::profile_scope!("map_init");

            let mut rng = thread_rng();
            let component_id: String = Alphanumeric
                .sample_iter(&mut rng)
                .take(15)
                .map(char::from)
                .collect();
            // TODO:use this variable
            let _idx = egui::Id::new(component_id);
            self.map_area = Some(ui_obj.available_rect_before_wrap());
        } else {
            self.map_area = Some(ui_obj.ctx().used_rect());
        }

        let style_index = ui_obj.visuals().dark_mode as usize;

        if self.current_index != style_index {
            #[cfg(feature = "puffin")]
            puffin::profile_scope!("asign_visual_style");

            self.current_index = style_index;
            self.style = ui_obj.style_mut().clone();
            self.style.visuals.extreme_bg_color = self.settings.styles[style_index].background_color;
            self.style.visuals.window_stroke = self.settings.styles[style_index].border.unwrap();
        }

        let canvas = egui::Frame::canvas(ui_obj.style());
    
        // capture MouseWheel Event for Zoom control change
        ui_obj.input(|x|{
            #[cfg(feature = "puffin")]
            puffin::profile_scope!("capture_mouse_events");

            if !x.events.is_empty() {
                for event in &x.events {
                    match event {
                        Event::MouseWheel {unit: _ ,delta,modifiers} => { 
                            let zoom_modifier = if modifiers.mac_cmd {
                                delta.y / 80.00
                            } else {
                                delta.y / 400.00
                            };
                            let mut pre_zoom = self.zoom + zoom_modifier;
                            if pre_zoom > self.settings.max_zoom {
                                pre_zoom = self.settings.max_zoom;
                            }
                            if pre_zoom < self.settings.min_zoom {
                                pre_zoom = self.settings.min_zoom;
                            }
                            self.zoom = pre_zoom;
                        },
                        _ => {
                            continue;
                        }
                    };
                }
            }
        });

        let inner_response = canvas.show(ui_obj, |ui_obj| {
            
            #[cfg(feature = "puffin")]
            puffin::profile_scope!("paint_map");

<<<<<<< HEAD
            if ui_obj.is_rect_visible(self.map_area.unwrap()) {
                let (resp,paint) = ui_obj.allocate_painter(self.map_area.unwrap().size(), egui::Sense::click_and_drag());
                let vec = resp.drag_delta();
                if vec.length() != 0.0 {
=======
            //if ui_obj.is_rect_visible(self.map_area.unwrap()) {
            let (resp,paint) = ui_obj.allocate_painter(self.map_area.unwrap().size(), egui::Sense::click_and_drag());
            let vec = resp.drag_delta();
            if vec.length() != 0.0 {
>>>>>>> d557c8d9

                #[cfg(feature = "puffin")]
                puffin::profile_scope!("calculating_points_in_visible_area");

                let coords = (vec.to_pos2().x,  vec.to_pos2().y);
                self.set_pos(self.current.pos.x - coords.0, self.current.pos.y -coords.1);
                self.calculate_visible_points();
            }
            let map_style = self.settings.styles[self.current_index].clone() * self.zoom;
            if self.zoom > self.settings.line_visible_zoom {
                #[cfg(feature = "puffin")]
                puffin::profile_scope!("painting_lines");
                for line in &self.lines{
                    paint.line_segment(line.points, map_style.line.unwrap());
                }
            }
            if self.zoom < self.settings.line_visible_zoom {
                #[cfg(feature = "puffin")]
                puffin::profile_scope!("painting_labels");
                for label in &self.labels{
                    paint.text(label.center,Align2::CENTER_CENTER,label.text.as_str(),map_style.font.clone().unwrap(),ui_obj.visuals().text_color());
                }
            } 
            // Drawing Mappoints
            for temp_vec_point in &self.visible_points {
                if let Some(hashm) = self.points.as_mut() {
                    let factor = (self.map_area.unwrap().center().x  + self.map_area.unwrap().min.x,self.map_area.unwrap().center().y  + self.map_area.unwrap().min.y);
                    let min_point = Pos2::new(self.current.pos.x-factor.0, self.current.pos.y-factor.1);
                    // Drawing Lines
                    if self.zoom > self.settings.line_visible_zoom {
                        for temp_point in temp_vec_point{
                            if let Some(system) = hashm.get(temp_point) {
                                #[cfg(feature = "puffin")]
                                puffin::profile_scope!("painting_lines_m");
                                let center = Pos2::new(system.coords[0] as f32 * self.zoom,system.coords[1] as f32 * self.zoom);
                                let a_point = Pos2::new(center.x-min_point.x,center.y-min_point.y);
                                for line in &system.lines {
                                    let b_point = Pos2::new((line[0] as f32 * self.zoom)-min_point.x,(line[1] as f32 * self.zoom)-min_point.y);
                                    paint.line_segment([a_point, b_point], map_style.line.unwrap());
                                }
                            }
                        } 
                    }
                    // Drawing Points
                    for temp_point in temp_vec_point{
                        if let Some(system) = hashm.get(temp_point) { 
                            #[cfg(feature = "puffin")]
                            puffin::profile_scope!("painting_points_m");
                            let center = Pos2::new(system.coords[0] as f32 * self.zoom,system.coords[1] as f32 * self.zoom);
                            let viewport_point = Pos2::new(center.x-min_point.x,center.y-min_point.y);
                            if self.settings.node_text_visibility == VisibilitySetting::Allways && self.zoom > self.settings.label_visible_zoom {
                                let mut viewport_text = viewport_point;
                                viewport_text.x += 3.0 * self.zoom;
                                viewport_text.y -= 3.0 * self.zoom;
                                paint.text(viewport_text,Align2::LEFT_BOTTOM,system.name.to_string(),FontId::new(12.00 * self.zoom,FontFamily::Proportional),ui_obj.visuals().text_color());
                            }
                            paint.circle(viewport_point, 4.00 * self.zoom, map_style.fill_color, map_style.border.unwrap());
                        }
                    }
                }
            }
            if let Some(rect) = self.map_area{
                #[cfg(feature = "puffin")]
                puffin::profile_scope!("positioning zoom slider");
                let zoom_slider = egui::Slider::new(&mut self.zoom, self.settings.min_zoom..=self.settings.max_zoom)
                    .show_value(false)
                    //.step_by(0.1)
                    .orientation(SliderOrientation::Vertical);
                let mut pos1 = rect.right_top();
                let mut pos2 = rect.right_top();
                pos1.x -= 80.0;
                pos1.y += 120.0;
                pos2.x -= 50.0;
                pos2.y += 240.0;
                let sub_rect = egui::Rect::from_two_pos(pos1, pos2);
                ui_obj.allocate_ui_at_rect(sub_rect,|ui_obj|{
                    ui_obj.add(zoom_slider);
                });
            }
            
            if self.zoom != self.previous_zoom{
                #[cfg(feature = "puffin")]
                puffin::profile_scope!("calculating viewport with zoom");
                self.adjust_bounds();
                self.calculate_visible_points();
                self.previous_zoom = self.zoom;
            }

            if resp.secondary_clicked() {
                todo!();
            }

            if resp.hovered() && self.settings.node_text_visibility == VisibilitySetting::Hover {
                #[cfg(feature = "puffin")]
                puffin::profile_scope!("hover mouse event in map");
                if let Some(pos) = resp.hover_pos() {
                    let point = [pos.x as f64, pos.y as f64];
                    if self.zoom > self.settings.label_visible_zoom {
                        if let Ok(map_point) = self.tree.as_ref().unwrap().nearest(&point, 1,&squared_euclidean){
                            let system_id = map_point.get(0).unwrap().1;
                            if let Entry::Occupied(retrieved_entry) = self.points.as_mut().unwrap().entry(*system_id){
                                let system:MapPoint = retrieved_entry.into();                                 
                                let text_point = Pos2::new(system.coords[0] as f32 + 3.0, system.coords[1] as f32 + 3.0);
                                paint.text(text_point,Align2::LEFT_BOTTOM,system.name.to_string(),FontId::new(12.00 * self.zoom,FontFamily::Proportional),ui_obj.visuals().text_color());
                            }
                        }
                    }
                }
<<<<<<< HEAD



                if cfg!(debug_assertions) {
                    let mut init_pos = Pos2::new(self.map_area.unwrap().left_top().x + 10.00, self.map_area.unwrap().left_top().y + 10.00);
                    let mut msg = String::from("MIN:".to_string() + self.current.min.x.to_string().as_str() + "," + self.current.min.y.to_string().as_str());
                    paint.debug_text(init_pos, Align2::LEFT_TOP, Color32::LIGHT_GREEN, msg);
                    init_pos.y += 15.0;
                    msg = "MAX:".to_string() + self.current.max.x.to_string().as_str() + "," + self.current.max.y.to_string().as_str();
                    paint.debug_text(init_pos, Align2::LEFT_TOP, Color32::LIGHT_GREEN, msg);
                    init_pos.y += 15.0;
                    msg = "CUR:(".to_string() + self.current.pos.x.to_string().as_str() + "," + self.current.pos.y.to_string().as_str() +")";
                    paint.debug_text(init_pos, Align2::LEFT_TOP, Color32::LIGHT_GREEN, msg);
                    init_pos.y += 15.0;
                    msg = "DST:".to_string() + self.current.dist.to_string().as_str();
                    paint.debug_text(init_pos, Align2::LEFT_TOP, Color32::LIGHT_GREEN, msg);
                    init_pos.y += 15.0;
                    msg = "ZOM:".to_string() + self.zoom.to_string().as_str();
                    paint.debug_text(init_pos, Align2::LEFT_TOP, Color32::GREEN, msg);
                    if let Some(rectz) = self.map_area {
                        init_pos.y += 15.0;
                        msg = "REC:(".to_string() + rectz.left_top().x.to_string().as_str() + "," + rectz.left_top().y.to_string().as_str() + "),(" + rectz.right_bottom().x.to_string().as_str() + "," + rectz.right_bottom().y.to_string().as_str() + ")";
                        paint.debug_text(init_pos, Align2::LEFT_TOP, Color32::LIGHT_GREEN, msg);
                    }
                    if let Some(points) = &self.points {
                        init_pos.y += 15.0;
                        msg = "NUM:".to_string() + points.len().to_string().as_str();
                        paint.debug_text(init_pos, Align2::LEFT_TOP, Color32::LIGHT_GREEN, msg);
                    }
                    if let Some(vec_k) = self.visible_points.as_ref(){
                        init_pos.y += 15.0;
                        msg = "VIS:".to_string() + vec_k.len().to_string().as_str();
                        paint.debug_text(init_pos, Align2::LEFT_TOP, Color32::LIGHT_GREEN, msg);
                    }
                    if let Some(pointer_pos) = resp.hover_pos() {
                        init_pos.y += 15.0;
                        msg = "HVR:".to_string() + pointer_pos.x.to_string().as_str() + "," + pointer_pos.y.to_string().as_str();
                        paint.debug_text(init_pos, Align2::LEFT_TOP, Color32::LIGHT_BLUE, msg);
                    }
                    let vec = resp.drag_delta();
                    if vec.length() != 0.0 {
                        init_pos.y += 15.0;
                        msg = "DRG:".to_string() + vec.to_pos2().x.to_string().as_str() + "," + vec.to_pos2().y.to_string().as_str();
                        paint.debug_text(init_pos, Align2::LEFT_TOP, Color32::GOLD, msg);
                    }
                }
=======
>>>>>>> d557c8d9
            }
        });
        
        inner_response.response
    }

}

impl Map {
    pub fn new() -> Self {
        let settings = MapSettings::new();
        Map {
            zoom: 1.0,
            previous_zoom: 1.0,
            map_area: None,
            tree: None,
            points: None,
            lines: Vec::new(),
            labels: Vec::new(),
            visible_points: None,
            initialized: false,
            current: MapBounds::default(),
            reference: MapBounds::default(),
            settings,
            current_index: 0,
            style: egui::Style::default(),
        }
    }

    fn calculate_visible_points(&mut self) {
        #[cfg(feature = "puffin")]
        puffin::profile_scope!("calculate_visible_points");
        if self.current.dist > 0.0 {
            if let Some(tree) = &self.tree{
                let center = [(self.current.pos.x / self.zoom) as f64,(self.current.pos.y / self.zoom) as f64];
                let radius = self.current.dist.powi(2);
                let vis_pos = tree.within(&center, radius, &squared_euclidean).unwrap();
                let mut visible_points = vec![];
                for point in vis_pos {
                    visible_points.push(*point.1);
                }
                self.visible_points = Some(visible_points);
            }
        }
    }

    pub fn add_hashmap_points(&mut self, hash_map: HashMap<usize,MapPoint>) {
        let mut min = (f64::INFINITY,f64::INFINITY);
        let mut max = (f64::NEG_INFINITY,f64::NEG_INFINITY);
        let mut tree = KdTree::<f64,usize,[f64;2]>::new(2);
        let mut h_map = hash_map.clone();
        for entry in h_map.iter_mut() {
            entry.1.coords[0] *= -1.0;
            entry.1.coords[1] *= -1.0;
            if entry.1.coords[0] < min.0 {
                min.0 = entry.1.coords[0];
            }
            if entry.1.coords[1] < min.1 {
                min.1 = entry.1.coords[1];
            }
            if entry.1.coords[0] > max.0 {
                max.0 = entry.1.coords[0];
            }
            if entry.1.coords[1] > max.1 {
                max.1 = entry.1.coords[1];
            }
            let _result = tree.add([entry.1.coords[0],entry.1.coords[1]],*entry.0);
            for line in &mut entry.1.lines {
                line[0] *= -1.0;
                line[1] *= -1.0;
                line[2] *= -1.0;
            }
        }
        self.reference.min = Pos2::new(min.0 as f32,min.1 as f32);
        self.reference.max = Pos2::new(max.0 as f32,max.1 as f32);
        self.points = Some(h_map);
        self.tree = Some(tree);
        let rect = Rect::from_min_max(self.reference.min, self.reference.max);
        self.reference.pos = rect.center();
        let dist_x = (self.map_area.unwrap().right_bottom().x as f64 - self.map_area.unwrap().left_top().x as f64)/2.0;
        let dist_y = (self.map_area.unwrap().right_bottom().y as f64 - self.map_area.unwrap().left_top().y as f64)/2.0;
        self.reference.dist = (dist_x.powi(2) + dist_y.powi(2)/2.0).sqrt();
        self.current = self.reference.clone();
        self.calculate_visible_points();
    }

    pub fn set_pos(&mut self, x: f32, y:f32) {
        if x <= self.current.max.x && x >= self.current.min.x && y <= self.current.max.y && y >= self.current.min.y{
            self.current.pos = Pos2::new(x ,y);
            self.reference.pos = Pos2::new(x/self.zoom,y/self.zoom);
        }
    }

    pub fn add_labels(&mut self, labels: Vec<MapLabel>) {
        self.labels = labels;
    }

    pub fn add_lines(&mut self, lines: Vec<MapLine>) {
         self.lines = lines
    } 

    fn adjust_bounds(&mut self) {
        self.current.max.x = self.reference.max.x * self.zoom;
        self.current.max.y = self.reference.max.y * self.zoom;
        self.current.min.x = self.reference.min.x * self.zoom;
        self.current.min.y = self.reference.min.y * self.zoom;
        self.current.dist = self.reference.dist / self.zoom as f64;
        self.set_pos(self.reference.pos.x * self.zoom, self.reference.pos.y * self.zoom);
    }
    
}<|MERGE_RESOLUTION|>--- conflicted
+++ resolved
@@ -106,17 +106,10 @@
             #[cfg(feature = "puffin")]
             puffin::profile_scope!("paint_map");
 
-<<<<<<< HEAD
             if ui_obj.is_rect_visible(self.map_area.unwrap()) {
                 let (resp,paint) = ui_obj.allocate_painter(self.map_area.unwrap().size(), egui::Sense::click_and_drag());
                 let vec = resp.drag_delta();
                 if vec.length() != 0.0 {
-=======
-            //if ui_obj.is_rect_visible(self.map_area.unwrap()) {
-            let (resp,paint) = ui_obj.allocate_painter(self.map_area.unwrap().size(), egui::Sense::click_and_drag());
-            let vec = resp.drag_delta();
-            if vec.length() != 0.0 {
->>>>>>> d557c8d9
 
                 #[cfg(feature = "puffin")]
                 puffin::profile_scope!("calculating_points_in_visible_area");
@@ -225,7 +218,6 @@
                         }
                     }
                 }
-<<<<<<< HEAD
 
 
 
@@ -272,8 +264,6 @@
                         paint.debug_text(init_pos, Align2::LEFT_TOP, Color32::GOLD, msg);
                     }
                 }
-=======
->>>>>>> d557c8d9
             }
         });
         
