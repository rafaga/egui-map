--- conflicted
+++ resolved
@@ -1,10 +1,6 @@
 [package]
 name = "egui-map"
-<<<<<<< HEAD
-version = "0.0.8"
-=======
 version = "0.0.9"
->>>>>>> b94bed4d
 edition = "2021"
 authors = ["Rafael Amador <rafaga@duck.com"]
 description = "Visual component to draw a map on screen."
@@ -42,12 +38,6 @@
 
 [dependencies]
 egui = { version = "0.22", features = ["bytemuck", "cint", "persistence", "serde", "deadlock_detection", "color-hex"], default-features = false }
-<<<<<<< HEAD
-kdtree = { version = "0.7", features = ["serde", "serde_derive", "serialize"] }
-rand = "0.8"
-serde = { version = "1", features = ["serde_derive"] }
-=======
 kdtree = { version = "0.7.0", features = ["serde", "serde_derive", "serialize"] }
 rand = "0.8.5"
-serde = { version = "1.0", features = ["serde_derive"] }
->>>>>>> b94bed4d
+serde = { version = "1.0", features = ["serde_derive"] }